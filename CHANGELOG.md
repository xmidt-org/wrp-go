--- conflicted
+++ resolved
@@ -5,15 +5,12 @@
 and this project adheres to [Semantic Versioning](http://semver.org/spec/v2.0.0.html).
 
 ## [Unreleased]
-<<<<<<< HEAD
 - Add simple message types WRP validators [#85](https://github.com/xmidt-org/wrp-go/pull/85)
 - Add basic WRP spec validators [#84](https://github.com/xmidt-org/wrp-go/pull/84)
 - Introduce WRP Validation Framework [#80](https://github.com/xmidt-org/wrp-go/pull/80)
 - Fix unmarshalling error due to missig metadata fields [#79](https://github.com/xmidt-org/wrp-go/pull/79)
-=======
 - Deprecated the concrete message structs, e.g. SimpleEvent
 - Added support for the new qos field.
->>>>>>> 373d6d61
 
 ## [v3.1.3]
 - Fix `500 Invalid WRP content type` for invalid `Accept` headers [#74](https://github.com/xmidt-org/wrp-go/pull/74)
