--- conflicted
+++ resolved
@@ -11,8 +11,7 @@
 	github.com/ugorji/go/codec v1.2.8
 	github.com/xmidt-org/httpaux v0.3.2
 	github.com/xmidt-org/webpa-common v1.11.9
-<<<<<<< HEAD
-	go.uber.org/multierr v1.9.0
+	go.uber.org/multierr v1.10.0
 )
 
 require (
@@ -21,7 +20,4 @@
 	github.com/stretchr/objx v0.5.0 // indirect
 	go.uber.org/atomic v1.9.0 // indirect
 	gopkg.in/yaml.v3 v3.0.1 // indirect
-=======
-	go.uber.org/multierr v1.10.0
->>>>>>> 6ad064ef
 )