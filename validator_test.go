/**
 *  Copyright (c) 2022  Comcast Cable Communications Management, LLC
 *
 * Licensed under the Apache License, Version 2.0 (the "License");
 * you may not use this file except in compliance with the License.
 * You may obtain a copy of the License at
 *
 *     http://www.apache.org/licenses/LICENSE-2.0
 *
 * Unless required by applicable law or agreed to in writing, software
 * distributed under the License is distributed on an "AS IS" BASIS,
 * WITHOUT WARRANTIES OR CONDITIONS OF ANY KIND, either express or implied.
 * See the License for the specific language governing permissions and
 * limitations under the License.
 *
 */

package wrp

import (
	"fmt"
	"testing"

	"github.com/stretchr/testify/assert"
	"github.com/stretchr/testify/require"
)

func testTypeValidatorValidate(t *testing.T) {
	type Test struct {
		m                 map[MessageType]Validator
		defaultValidators Validators
		msg               Message
	}

	tests := []struct {
		description string
		value       Test
		expectedErr error
	}{
		// Success case
		{
			description: "Found success",
			value: Test{
				m: map[MessageType]Validator{
					SimpleEventMessageType: Validators{AlwaysValid},
				},
				msg: Message{Type: SimpleEventMessageType},
			},
		},
		{
			description: "Unfound success",
			value: Test{
				m: map[MessageType]Validator{
					SimpleEventMessageType: Validators{AlwaysInvalid},
				},
				defaultValidators: Validators{AlwaysValid},
				msg:               Message{Type: CreateMessageType},
			},
		},
		// Failure case
		{
			description: "Found error",
			value: Test{
				m: map[MessageType]Validator{
					SimpleEventMessageType: Validators{AlwaysInvalid},
				},
				defaultValidators: Validators{AlwaysValid},
				msg:               Message{Type: SimpleEventMessageType},
			},
			expectedErr: ErrInvalidMsgType,
		},
		{
			description: "Unfound error",
			value: Test{
				m: map[MessageType]Validator{
					SimpleEventMessageType: Validators{AlwaysValid},
				},
				msg: Message{Type: CreateMessageType},
			},
			expectedErr: ErrInvalidMsgType,
		},
	}

	for _, tc := range tests {
		t.Run(tc.description, func(t *testing.T) {
			assert := assert.New(t)
			require := require.New(t)
			msgv, err := NewTypeValidator(tc.value.m, tc.value.defaultValidators...)
			require.NotNil(msgv)
			require.NoError(err)
			err = msgv.Validate(tc.value.msg)
			if tc.expectedErr != nil {
				assert.ErrorIs(err, tc.expectedErr)
				return
			}

			assert.NoError(err)
		})
	}
}

func testNewTypeValidator(t *testing.T) {
	type Test struct {
		m                 map[MessageType]Validator
		defaultValidators Validators
	}

	tests := []struct {
		description string
		value       Test
		expectedErr error
	}{
		// Success case
		{
			description: "Default Validators success",
			value: Test{
				m: map[MessageType]Validator{
					SimpleEventMessageType: AlwaysValid,
				},
				defaultValidators: Validators{AlwaysValid},
			},
			expectedErr: nil,
		},
		{
			description: "Empty map of Validators success",
			value: Test{
				m:                 map[MessageType]Validator{},
				defaultValidators: Validators{AlwaysValid},
			},
			expectedErr: nil,
		},
		{
			description: "Omit default Validators success",
			value: Test{
				m: map[MessageType]Validator{
					SimpleEventMessageType: Validators{AlwaysValid},
				},
			},
			expectedErr: nil,
		},
		// Failure case
		{
<<<<<<< HEAD
			description: "Nil list of default Validators error ",
=======
			description: "Nil list of default Validators error",
>>>>>>> 22ca0971
			value: Test{
				m: map[MessageType]Validator{
					SimpleEventMessageType: AlwaysValid,
				},
				defaultValidators: Validators{nil},
			},
			expectedErr: ErrInvalidTypeValidator,
		},
		{
			description: "Empty list of Validators error",
			value: Test{
				m: map[MessageType]Validator{
					SimpleEventMessageType: Validators{},
				},
				defaultValidators: Validators{AlwaysValid},
			},
			expectedErr: ErrInvalidTypeValidator,
		},
		{
			description: "Nil Validator error",
			value: Test{
				m: map[MessageType]Validator{
					SimpleEventMessageType: nil,
				},
				defaultValidators: Validators{AlwaysValid},
			},
			expectedErr: ErrInvalidTypeValidator,
		},
		{
			description: "Nil list of Validators error",
			value: Test{
				m: map[MessageType]Validator{
					SimpleEventMessageType: Validators{nil},
				},
				defaultValidators: Validators{AlwaysValid},
			},
			expectedErr: ErrInvalidTypeValidator,
		},
		{
			description: "Nil map of Validators error",
			value: Test{
				m:                 nil,
				defaultValidators: Validators{AlwaysValid},
			},
			expectedErr: ErrInvalidTypeValidator,
		},
	}

	for _, tc := range tests {
		t.Run(tc.description, func(t *testing.T) {
			assert := assert.New(t)
			msgv, err := NewTypeValidator(tc.value.m, tc.value.defaultValidators...)
			assert.NotNil(msgv)
			if tc.expectedErr != nil {
				assert.ErrorIs(err, tc.expectedErr)
				return
			}

			assert.NoError(err)
		})
	}
}

func testAlwaysInvalid(t *testing.T) {
	assert := assert.New(t)
	msg := Message{}
	err := AlwaysInvalid(msg)
	assert.ErrorIs(err, ErrInvalidMsgType)
}

func TestHelperValidators(t *testing.T) {
	tests := []struct {
		description string
		test        func(*testing.T)
	}{
		{"AlwaysInvalid", testAlwaysInvalid},
	}

	for _, tc := range tests {
		t.Run(tc.description, tc.test)
	}
}

func TestTypeValidator(t *testing.T) {
	tests := []struct {
		description string
		test        func(*testing.T)
	}{
		{"TypeValidator validate", testTypeValidatorValidate},
		{"TypeValidator factory", testNewTypeValidator},
	}

	for _, tc := range tests {
		t.Run(tc.description, tc.test)
	}
}

func ExampleNewTypeValidator() {
	msgv, err := NewTypeValidator(
		// Validates found msg types
		map[MessageType]Validator{SimpleEventMessageType: Validators{AlwaysValid}},
		// Validates unfound msg types
		AlwaysInvalid)
	fmt.Printf("%v %T", err == nil, msgv)
	// Output: true wrp.TypeValidator
}

func ExampleTypeValidator_Validate() {
	msgv, err := NewTypeValidator(
		// Validates found msg types
		map[MessageType]Validator{SimpleEventMessageType: Validators{AlwaysValid}},
		// Validates unfound msg types
		AlwaysInvalid)
	if err != nil {
		return
	}

	foundErr := msgv.Validate(Message{Type: SimpleEventMessageType}) // Found success
	unfoundErr := msgv.Validate(Message{Type: CreateMessageType})    // Unfound error
	fmt.Println(foundErr == nil, unfoundErr == nil)
	// Output: true false
}<|MERGE_RESOLUTION|>--- conflicted
+++ resolved
@@ -140,11 +140,7 @@
 		},
 		// Failure case
 		{
-<<<<<<< HEAD
-			description: "Nil list of default Validators error ",
-=======
 			description: "Nil list of default Validators error",
->>>>>>> 22ca0971
 			value: Test{
 				m: map[MessageType]Validator{
 					SimpleEventMessageType: AlwaysValid,
